--- conflicted
+++ resolved
@@ -261,50 +261,7 @@
 
 
 
-<<<<<<< HEAD
-def _prompt(message, result_type=str):
-  """
-    Non-public function that prompts the user for input by logging 'message',
-    converting the input to 'result_type', and returning the value to the
-    caller.
-  """
-
-  return result_type(six.moves.input(message))
-
-
-
-
-
-def _get_password(prompt='Password: ', confirm=False):
-  """
-    Non-public function that returns the password entered by the user.  If
-    'confirm' is True, the user is asked to enter the previously entered
-    password once again.  If they match, the password is returned to the caller.
-  """
-
-  while True:
-    # getpass() prompts the user for a password without echoing
-    # the user input.
-    password = getpass.getpass(prompt, sys.stderr)
-
-    if not confirm:
-      return password
-    password2 = getpass.getpass('Confirm: ', sys.stderr)
-
-    if password == password2:
-      return password
-
-    else:
-      print('Mismatch; try again.')
-
-
-
-
-
 def _metadata_is_partially_loaded(rolename, signable, roleinfo, repository_name):
-=======
-def _metadata_is_partially_loaded(rolename, signable, roleinfo):
->>>>>>> 3982a565
   """
   Non-public function that determines whether 'rolename' is loaded with
   at least zero good signatures, but an insufficient threshold (which means
@@ -935,6 +892,7 @@
   <Returns>
     An RSA key object conformant to 'securesystemslib.RSAKEY_SCHEMA'.
   """
+
   return securesystemslib.interface.import_rsa_publickey_from_file(filepath)
 
 
@@ -980,6 +938,7 @@
   <Returns>
     None.
   """
+
   securesystemslib.interface.generate_and_write_ed25519_keypair(
       filepath, password)
 
@@ -1058,6 +1017,7 @@
   <Returns>
     An ed25519 key object of the form: 'securesystemslib.ED25519KEY_SCHEMA'.
   """
+
   return securesystemslib.interface.import_ed25519_privatekey_from_file(
       filepath, password)
 
